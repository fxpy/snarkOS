[package]
name = "snarkos-metrics"
version = "1.3.11"
authors = [ "The Aleo Team <hello@aleo.org>" ]
description = "Metrics for a decentralized operating system"
homepage = "https://aleo.org"
repository = "https://github.com/AleoHQ/snarkOS"
keywords = [
  "aleo",
  "cryptography",
  "blockchain",
  "decentralized",
  "zero-knowledge"
]
categories = [ "cryptography::cryptocurrencies", "operating-systems" ]
include = [ "Cargo.toml", "src", "README.md", "LICENSE.md" ]
license = "GPL-3.0"
edition = "2018"

[features]
std = [ ]
prometheus = [ "metrics-exporter-prometheus" ]

[dependencies.metrics]
version = "0.17"

[dependencies.metrics-exporter-prometheus]
version = "0.6"
optional = true

[dependencies.serde]
version = "1.0"
features = [ "derive" ]

[dependencies.tokio]
version = "1"
features = [ "macros", "rt-multi-thread" ]

[dev-dependencies.snarkvm-derives]
<<<<<<< HEAD
version = "0.7.3"
=======
version = "=0.5.4"
>>>>>>> 597ebf64
<|MERGE_RESOLUTION|>--- conflicted
+++ resolved
@@ -37,8 +37,4 @@
 features = [ "macros", "rt-multi-thread" ]
 
 [dev-dependencies.snarkvm-derives]
-<<<<<<< HEAD
-version = "0.7.3"
-=======
-version = "=0.5.4"
->>>>>>> 597ebf64
+version = "0.7.3"